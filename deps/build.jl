--- conflicted
+++ resolved
@@ -64,15 +64,9 @@
   @show YASM_VERSION = "1.3.0"
   @show MPIR_VERSION = "3.0.0-90740d8fdf03b941b55723b449831c52fd7f51ca"
   @show MPFR_VERSION = "4.0.0"
-<<<<<<< HEAD
-  @show ANTIC_VERSION = "a69c142a972e4566e01f5b1d76415b0208405ecb"
-  @show FLINT_VERSION = "embeddings"
-  @show ARB_VERSION = "ef5ab30492a8810746dba91a3ad95afafe5171bd"
-=======
-  @show FLINT_VERSION = "c7d0dd9c7261e06785acb9420f6c9c43cccdfe9a"
+  @show FLINT_VERSION = "trunk"
   @show ARB_VERSION = "6c3738555d00b8b8b24a1f5e0065ef787432513c"
   @show ANTIC_VERSION = "364f97edd9b6af537787113cf910f16d7bbc48a3"
->>>>>>> 9a72a521
 
   if Sys.iswindows()
     error("Source build not available on Windows")
@@ -189,7 +183,7 @@
 
   try
     println("Cloning flint2 ... ")
-    run(`git clone https://github.com/erou/flint2.git`)
+    run(`git clone https://github.com/wbhart/flint2.git`)
     cd(joinpath("$wdir", "flint2"))
     run(`git checkout $FLINT_VERSION`)
     cd(wdir)
