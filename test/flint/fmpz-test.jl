--- conflicted
+++ resolved
@@ -588,19 +588,11 @@
 
       @test number_of_partitions(10) == 42
 
-<<<<<<< HEAD
-      @test_throws DomainError number_of_partitions(-10)
-
       @test number_of_partitions(fmpz(1000)) == fmpz("24061467864032622473692149727991")
 
-      @test_throws DomainError number_of_partitions(-fmpz(1000))
-=======
-      @test numpart(fmpz(1000)) == fmpz("24061467864032622473692149727991")
-
-      @test numpart(0) == 1
-
-      @test numpart(-1) == 0
->>>>>>> 316ac719
+      @test number_of_partitions(0) == 1
+
+      @test number_of_partitions(-1) == 0
 
       @test numpart(fmpz(-2)) == 0
    end
