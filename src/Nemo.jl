--- conflicted
+++ resolved
@@ -16,13 +16,9 @@
              typed_hvcat, typed_hcat, var, vcat, zero, zeros, +, -, *, ==, ^,
              &, |, $, <<, >>, ~, <=, >=, <, >, //, /, !=
 
-<<<<<<< HEAD
-import AbstractAlgebra: Generic, Ring, Field, Fac, RingElem, FieldElem, RingElement,
-=======
 import AbstractAlgebra
 
 import AbstractAlgebra: Generic, Ring, Field, RingElem, FieldElem, RingElement,
->>>>>>> df03884a
        FieldElement, FracField, FracElem, ResRing, ResField, PolyRing, PolyElem,
        ResElem, FinField, FinFieldElem, SeriesRing, RelSeriesElem, AbsSeriesElem,
        MatSpace, MatElem, SeriesElem, Set, SetElem, Module, ModuleElem, Group,
