--- conflicted
+++ resolved
@@ -868,19 +868,11 @@
 #
 ################################################################################
 
-<<<<<<< HEAD
-function PolynomialRing(R::ResidueRing{fmpz}, s::AbstractString{}, glb::Bool=true)
-   if modulus(R) <= fmpz(typemax(UInt))
-      parent_obj = NmodPolyRing(R, symbol(s), glb)
-   else
-      parent_obj = FmpzModPolyRing(R, symbol(s),glb)
-=======
 function PolynomialRing(R::ResidueRing{fmpz}, s::AbstractString{}; cached=true)
    if modulus(R) <= fmpz(typemax(UInt))
       parent_obj = NmodPolyRing(R, symbol(s), cached)
    else
       parent_obj = FmpzModPolyRing(R, symbol(s), cached)
->>>>>>> 099ee410
    end
 
    return parent_obj, parent_obj([R(0), R(1)])
