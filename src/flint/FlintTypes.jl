--- conflicted
+++ resolved
@@ -1323,6 +1323,7 @@
 ###############################################################################
 
 const NmodMatID = ObjectIdDict()
+const error_dim_non_negative = "Dimensions must be non-negative"
 
 type NmodMatSpace <: Ring{Flint}
   base_ring::ResidueRing{fmpz}
@@ -1331,7 +1332,7 @@
   cols::Int
 
   function NmodMatSpace(R::ResidueRing{fmpz}, r::Int, c::Int)
-    (r < 0 || c < 0) && error("Dimensions must be non-negative")
+    (r < 0 || c < 0) && error(error_dim_non_negative)
     fmpz(typemax(UInt)) < abs(R.modulus) &&
       error("Modulus of ResidueRing must less then ", fmpz(typemax(UInt)))
     if haskey(NmodMatID, (R, r, c))
@@ -1342,6 +1343,11 @@
       return z
     end
   end
+end
+
+function _check_dim{T}(r::Int, c::Int, arr::Array{T, 2}, transpose::Bool)
+  (r < 0 || c < 0) && error(error_dim_non_negative)
+  (size(arr) != (transpose ? (c,r) : (r,c))) && error("Array of wrong dimension")
 end
 
 type nmod_mat <: MatElem{Residue{fmpz}}
@@ -1355,7 +1361,7 @@
   parent::NmodMatSpace
 
   function nmod_mat(r::Int, c::Int, n::UInt)
-    (r < 0 || c < 0) && error("Dimensions must be non-negative")
+    (r < 0 || c < 0) && error(error_dim_non_negative)
     z = new()
     ccall((:nmod_mat_init, :libflint), Void,
             (Ptr{nmod_mat}, Int, Int, UInt), &z, r, c, n)
@@ -1363,20 +1369,15 @@
     return z
   end
 
-<<<<<<< HEAD
   function nmod_mat(r::Int, c::Int, n::UInt, arr::Array{UInt, 2}, transpose::Bool = false)
-    (r <= 0 || c <= 0) && error("Dimensions must be positive")
-=======
-  function nmod_mat(r::Int, c::Int, n::UInt, arr::Array{UInt, 2})
-    (r < 0 || c < 0) && error("Dimensions must be non-negative")
->>>>>>> 508a753c
-    (size(arr) != (r,c)) && error("Array of wrong dimension")
+    _check_dim(r, c, arr, transpose)
     z = new()
     ccall((:nmod_mat_init, :libflint), Void,
             (Ptr{nmod_mat}, Int, Int, UInt), &z, r, c, n)
     finalizer(z, _nmod_mat_clear_fn)
     if transpose 
       se(z, i, j, k) = set_entry!(z, j, i, k)
+      r,c = c,r
     else
       se(z, i, j, k) = set_entry!(z, i, j, k)
     end
@@ -1388,20 +1389,15 @@
     return z
   end
 
-<<<<<<< HEAD
   function nmod_mat(r::Int, c::Int, n::UInt, arr::Array{fmpz, 2}, transpose::Bool = false)
-    (r <= 0 || c <= 0) && error("Dimensions must be positive")
-=======
-  function nmod_mat(r::Int, c::Int, n::UInt, arr::Array{fmpz, 2})
-    (r < 0 || c < 0) && error("Dimensions must be non-negative")
->>>>>>> 508a753c
-    (size(arr) != (r,c)) && error("Array of wrong dimension")
+    _check_dim(r, c, arr, transpose)
     z = new()
     ccall((:nmod_mat_init, :libflint), Void,
             (Ptr{nmod_mat}, Int, Int, UInt), &z, r, c, n)
     finalizer(z, _nmod_mat_clear_fn)
     if transpose 
       se(z, i, j, k) = set_entry!(z, j, i, k)
+      r,c = c,r
     else
       se(z, i, j, k) = set_entry!(z, i, j, k)
     end
@@ -1418,20 +1414,15 @@
     return nmod_mat(r, c, n, arr, transpose)
   end
 
-<<<<<<< HEAD
   function nmod_mat(r::Int, c::Int, n::UInt, arr::Array{Residue{fmpz}, 2}, transpose::Bool = false)
-    (r <= 0 || c <= 0) && error("Dimensions must be positive")
-=======
-  function nmod_mat(r::Int, c::Int, n::UInt, arr::Array{Residue{fmpz}, 2})
-    (r < 0 || c < 0) && error("Dimensions must be non-negative")
->>>>>>> 508a753c
-    (size(arr) != (r,c)) && error("Array of wrong dimension")
+    _check_dim(r, c, arr, transpose)
     z = new()
     ccall((:nmod_mat_init, :libflint), Void,
             (Ptr{nmod_mat}, Int, Int, UInt), &z, r, c, n)
     finalizer(z, _nmod_mat_clear_fn)
     if transpose 
       se(z, i, j, k) = set_entry!(z, j, i, k)
+      r,c = c,r
     else
       se(z, i, j, k) = set_entry!(z, i, j, k)
     end
@@ -1442,6 +1433,27 @@
     end
     return z
   end
+
+  function nmod_mat(r::Int, c::Int, n::UInt, arr::Array{Residue{fmpz}, 1}, transpose::Bool = false)
+    (r<0 || c<0 || r*c != length(arr)) && error(error_dim_non_negative)
+    z = new()
+    ccall((:nmod_mat_init, :libflint), Void,
+            (Ptr{nmod_mat}, Int, Int, UInt), &z, r, c, n)
+    finalizer(z, _nmod_mat_clear_fn)
+    if transpose 
+      se(z, i, j, k) = set_entry!(z, j, i, k)
+      r,c = c,r
+    else
+      se(z, i, j, k) = set_entry!(z, i, j, k)
+    end
+    for i = 1:r
+      for j = 1:c
+        se(z, i, j, arr[(i-1)*c+j])
+      end
+    end
+    return z
+  end
+
 
   function nmod_mat(n::UInt, b::fmpz_mat)
     z = new()
@@ -1454,14 +1466,14 @@
   end
 
   function nmod_mat(n::Int, b::fmpz_mat)
-    (n < 0) && error("Modulus must be postive")
+    (n < 0) && error("Modulus must be positive")
     return nmod_mat(UInt(n), b)
   end
 
   function nmod_mat(n::fmpz, b::fmpz_mat)
-    (n < 0) && error("Modulus must be postive")
+    (n < 0) && error("Modulus must be positive")
     (n > fmpz(typemax(UInt))) &&
-          error("Exponent must be smaller then ", fmpz(typemax(UInt)))
+          error("Exponent must be smaller than ", fmpz(typemax(UInt)))
     return nmod_mat(UInt(n), b) 
   end
 end
